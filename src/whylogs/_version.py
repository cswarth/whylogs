--- conflicted
+++ resolved
@@ -1,7 +1,3 @@
 """WhyLabs version number."""
 
-<<<<<<< HEAD
-__version__ = "0.4.4-dev3"
-=======
-__version__ = "0.4.5-dev1"
->>>>>>> cc68b80e
+__version__ = "0.4.5-dev1"